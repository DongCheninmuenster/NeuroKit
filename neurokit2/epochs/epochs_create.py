--- conflicted
+++ resolved
@@ -130,12 +130,7 @@
 
     # Extend data by the max samples in epochs * NaN (to prevent non-complete data)
     length_buffer = epoch_max_duration
-<<<<<<< HEAD
-    buffer = pd.DataFrame(index=range(length_buffer), columns=data.columns)
-    # TODO: FutureWarning: The frame.append method is deprecated.
-    data = data.append(buffer, ignore_index=True, sort=False)
-    data = buffer.append(data, ignore_index=True, sort=False)
-=======
+
     # First createa buffer of the same dtype as data and fill with it 0s
     buffer = pd.DataFrame(0, index=range(length_buffer), columns=data.columns).astype(
         dtype=data.dtypes
@@ -148,7 +143,6 @@
     if "Signal" in data.columns:
         if str(data["Signal"].dtype) == "string":
             print("wtf")
->>>>>>> 9187f092
 
     # Adjust the Onset of the events for the buffer
     parameters["onset"] = [i + length_buffer for i in parameters["onset"]]
