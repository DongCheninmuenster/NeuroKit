--- conflicted
+++ resolved
@@ -5,11 +5,7 @@
 from .rsp_intervalrelated import rsp_intervalrelated
 
 
-<<<<<<< HEAD
-def rsp_analyze(data, sampling_rate=1000, method="auto", time_start=None, time_end=None):
-=======
 def rsp_analyze(data, sampling_rate=1000, method="auto", subepoch_rate=[None, None]):
->>>>>>> 0f50aa4b
     """Performs RSP analysis on either epochs (event-related analysis) or on longer periods of data such as resting-
     state data.
 
@@ -26,22 +22,12 @@
         Can be one of 'event-related' for event-related analysis on epochs, or 'interval-related' for
         analysis on longer periods of data. Defaults to 'auto' where the right method will be chosen
         based on the mean duration of the data ('event-related' for duration under 10s).
-<<<<<<< HEAD
-    time_start : int
-        For event-related analysis, a smaller epoch within the epoch of an event can be specified.
-        The RSP rate-related features of this "sub-epoch" (e.g., RSP_Rate, RSP_Rate_Max),
-        relative to the baseline (where applicable), will be computed. time_start is the start of
-        this "sub-epoch", in seconds, e.g., time_start = 1. Defaults to None.
-    time_end : int
-        time_end is the end of the "sub-epoch". Defaults to None.
-=======
     subepoch_rate : list
         For event-related analysis,, a smaller "sub-epoch" within the epoch of an event can be specified.
         The ECG rate-related features of this "sub-epoch" (e.g., RSP_Rate, RSP_Rate_Max),
         relative to the baseline (where applicable), will be computed. The first value of the list specifies
         the start of the sub-epoch and the second specifies the end of the sub-epoch (in seconds),
         e.g., subepoch_rate = [1, 3] or subepoch_rate = [1, None]. Defaults to [None, None].
->>>>>>> 0f50aa4b
 
     Returns
     -------
@@ -96,11 +82,7 @@
                 "NeuroKit error: rsp_analyze(): Wrong input or method, we couldn't extract extract epochs features."
             )
         else:
-<<<<<<< HEAD
-            features = rsp_eventrelated(data, time_start=time_start, time_end=time_end)
-=======
             features = rsp_eventrelated(data, subepoch_rate=subepoch_rate)
->>>>>>> 0f50aa4b
 
     # Interval-related analysis
     elif method in ["interval-related", "interval", "resting-state"]:
@@ -115,11 +97,7 @@
             if duration >= 10:
                 features = rsp_intervalrelated(data, sampling_rate)
             else:
-<<<<<<< HEAD
-                features = rsp_eventrelated(data, time_start=time_start, time_end=time_end)
-=======
                 features = rsp_eventrelated(data, subepoch_rate=subepoch_rate)
->>>>>>> 0f50aa4b
 
         if isinstance(data, pd.DataFrame):
             if "Label" in data.columns:
@@ -130,10 +108,6 @@
             if duration >= 10:
                 features = rsp_intervalrelated(data, sampling_rate)
             else:
-<<<<<<< HEAD
-                features = rsp_eventrelated(data, time_start=time_start, time_end=time_end)
-=======
                 features = rsp_eventrelated(data, subepoch_rate=subepoch_rate)
->>>>>>> 0f50aa4b
 
     return features