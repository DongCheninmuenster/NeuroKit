--- conflicted
+++ resolved
@@ -33,11 +33,7 @@
         Sampling rate (Hz) of the continuous cardiac signal in which the peaks occur. Should be at
         least twice as high as the highest frequency in vhf. By default 1000.
     show : bool, optional
-<<<<<<< HEAD
-        If True, returns the plots that are generated for each of the domains.
-=======
-        If ``True``, returns the plots that are generates for each of the domains.
->>>>>>> 6ce3a609
+        If ``True``, returns the plots that are generated for each of the domains.
 
     Returns
     -------
