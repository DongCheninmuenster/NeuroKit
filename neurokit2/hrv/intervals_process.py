# -*- coding: utf-8 -*-
from warnings import warn

import numpy as np

from ..misc import NeuroKitWarning
from ..signal import signal_detrend, signal_interpolate
from .intervals_utils import (
    _intervals_sanitize,
    _intervals_time_to_sampling_rate,
    _intervals_time_uniform,
)


def intervals_process(
    intervals,
    intervals_time=None,
    interpolate=False,
    interpolation_rate=100,
    detrend=None,
    **kwargs
):
    """**Interval preprocessing**

    Parameters
    ----------
    intervals : list or array
        List or numpy array of intervals, in milliseconds.
    intervals_time : list or array, optional
        List or numpy array of timestamps corresponding to intervals, in seconds.
    interpolate : bool, optional
        Whether to interpolate the interval signal. The default is False.
    interpolation_rate : int, optional
        Sampling rate (Hz) of the interpolated interbeat intervals. Should be at least twice as
        high as the highest frequency in vhf. By default 100. To replicate Kubios defaults, set to 4.
    detrend : str
        Can be one of ``"polynomial"`` (traditional detrending of a given order) or
        ``"tarvainen2002"`` to use the smoothness priors approach described by Tarvainen (2002)
        (mostly used in HRV analyses as a lowpass filter to remove complex trends), ``"loess"`` for
        LOESS smoothing trend removal or ``"locreg"`` for local linear regression (the *'runline'*
        algorithm from chronux). By default None such that there is no detrending.
    **kwargs
        Keyword arguments to be passed to :func:`.signal_interpolate`.

    Returns
    -------
    intervals : array
        Preprocessed intervals, in milliseconds.
    intervals_time : array
        Preprocessed timestamps corresponding to intervals, in seconds.

    Examples
    --------
    **Example 1**: With interpolation and detrending
    .. ipython:: python
      import neurokit2 as nk
      import matplotlib.pyplot as plt
      plt.rc('font', size=8)
      # Download data
      data = nk.data("bio_resting_5min_100hz")
      # Clean signal and find peaks
      ecg_cleaned = nk.ecg_clean(data["ECG"], sampling_rate=100)
      peaks, info = nk.ecg_peaks(ecg_cleaned, sampling_rate=100, correct_artifacts=True)
      # Convert peaks to intervals
      rri = np.diff(peaks) / sampling_rate * 1000
      rri_time = np.array(peaks[1:]) / sampling_rate
      # Compute HRV indices
      @savefig p_intervals_process1.png scale=100%
      plt.figure()
      plt.plot(intervals_time, intervals, label="Original intervals")
      intervals, intervals_time = intervals_process(rri,
                                                      intervals_time=rri_time,
                                                      interpolate=True,
                                                      interpolation_rate=100,
                                                      detrend="tarvainen2002")
      plt.plot(intervals_time, intervals, label="Processed intervals")
      plt.xlabel("Time (seconds)")
      plt.ylabel("Interbeat intervals (milliseconds)")
      @suppress
      plt.close()

    """
    # Sanitize input
    intervals, intervals_time, _ = _intervals_sanitize(intervals, intervals_time=intervals_time)

    if interpolate is False:
        interpolation_rate = None

    if interpolation_rate is not None:

        # Rate should be at least 1 Hz (due to Nyquist & frequencies we are interested in)
        # We considered an interpolation rate 4 Hz by default to match Kubios
        # but in case of some applications with high heart rates we decided to make it 100 Hz
        # See https://github.com/neuropsychology/NeuroKit/pull/680 for more information
        # and if you have any thoughts to contribute, please let us know!
        if interpolation_rate < 1:
            warn(
                "The interpolation rate of the R-R intervals is too low for "
                " computing the frequency-domain features."
                " Consider increasing the interpolation rate to at least 1 Hz.",
                category=NeuroKitWarning,
            )
        # Compute x-values of interpolated interval signal at requested sampling rate.
        x_new = np.arange(
            start=intervals_time[0],
            stop=intervals_time[-1] + 1 / interpolation_rate,
            step=1 / interpolation_rate,
        )

        intervals = signal_interpolate(intervals_time, intervals, x_new=x_new, **kwargs)
        intervals_time = x_new
    else:
        # check if intervals appear to be already interpolated
        if _intervals_time_uniform(intervals_time):
            # get sampling rate used for interpolation
            interpolation_rate = _intervals_time_to_sampling_rate(intervals_time)

    if detrend is not None:
<<<<<<< HEAD
        intervals = signal_detrend(intervals, method=detrend, sampling_rate=interpolation_rate)
    return intervals, interpolation_rate
=======
        intervals = signal_detrend(intervals, method=detrend)
    return intervals, intervals_time, interpolation_rate
>>>>>>> 8ee216f2
<|MERGE_RESOLUTION|>--- conflicted
+++ resolved
@@ -116,10 +116,5 @@
             interpolation_rate = _intervals_time_to_sampling_rate(intervals_time)
 
     if detrend is not None:
-<<<<<<< HEAD
         intervals = signal_detrend(intervals, method=detrend, sampling_rate=interpolation_rate)
-    return intervals, interpolation_rate
-=======
-        intervals = signal_detrend(intervals, method=detrend)
-    return intervals, intervals_time, interpolation_rate
->>>>>>> 8ee216f2
+    return intervals, intervals_time, interpolation_rate