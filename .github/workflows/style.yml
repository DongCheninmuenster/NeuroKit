name: ✨ Style

on: pull_request

jobs:
  build:
    runs-on: ubuntu-latest

    steps:
    - uses: actions/checkout@master

    - name: Set up Python
      uses: actions/setup-python@v2
      with:
        python-version: '3.x'

    - name: Install dependencies
      run: |
        python -m pip install --upgrade setuptools pip wheel
        python -m pip install tox-gh-actions
        tox

    - name: Fix code style with isort (import calls)
      run: |
        python -m pip install isort
<<<<<<< HEAD
        isort neurokit2 --recursive -l 120 --balanced --multi-line 3 --lines-between-types 1 --lines-after-imports 2 --trailing-comma --skip neurokit2/complexity/__init__.py --diff
=======
        isort neurokit2 -l 120 --balanced --multi-line 3 --lines-between-types 1 --lines-after-imports 2 --trailing-comma --skip neurokit2/complexity/__init__.py --check --diff --recursive 
>>>>>>> 39cf15e6

    - name: Fix code style with black (line lengths)
      run: |
        pip install black
        # The GitHub editor is 127 chars wide. See https://black.readthedocs.io/en/stable/installation_and_usage.html
        black neurokit2 --line-length 120 .

    - name: Fix code style with docformatter (docstrings)
      run: |
        pip install docformatter
        # See https://github.com/myint/docformatter
        docformatter neurokit2 --wrap-summaries 120 --wrap-descriptions 113 --blank --make-summary-multi-line --recursive

    - name: Detect remaining style errors with flake8
      run: |
        pip install flake8
        # The GitHub editor is 127 chars wide. See https://flake8.pycqa.org/en/latest/user/configuration.html
        flake8 neurokit2 --exclude neurokit2/__init__.py --max-line-length=127 --max-complexity=10 --ignore E303,C901,E203,W503

    - name: Detect remaining style errors with Pylint (fail under)
      run: |
        pip install pylint-fail-under
        # See http://pylint.pycqa.org/en/latest/index.html
        pylint-fail-under neurokit2 --max-line-length=127 --load-plugins=pylint.extensions.docparams --load-plugins=pylint.extensions.docstyle --variable-naming-style=any --argument-naming-style=any --reports=n --suggestion-mode=y --disable=E303 --disable=R0913 --disable=R0801 --disable=C0114 --disable=E203 --disable=E0401 --disable=W9006 --disable=C0330 --disable=R0914 --disable=R0912 --disable=R0915 --disable=W0102 --disable=W0511 --disable=C1801 --disable=C0111 --disable=R1705 --disable=R1720 --disable=C0301 --disable=C0415 --disable=C0103 --disable=C0302 --disable=R1716 --disable=W0632 --disable=E1136 --exit-zero --fail_under 9.97<|MERGE_RESOLUTION|>--- conflicted
+++ resolved
@@ -23,11 +23,7 @@
     - name: Fix code style with isort (import calls)
       run: |
         python -m pip install isort
-<<<<<<< HEAD
         isort neurokit2 --recursive -l 120 --balanced --multi-line 3 --lines-between-types 1 --lines-after-imports 2 --trailing-comma --skip neurokit2/complexity/__init__.py --diff
-=======
-        isort neurokit2 -l 120 --balanced --multi-line 3 --lines-between-types 1 --lines-after-imports 2 --trailing-comma --skip neurokit2/complexity/__init__.py --check --diff --recursive 
->>>>>>> 39cf15e6
 
     - name: Fix code style with black (line lengths)
       run: |
