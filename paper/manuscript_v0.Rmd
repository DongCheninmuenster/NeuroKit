--- conflicted
+++ resolved
@@ -105,10 +105,6 @@
 
 Consistency: For each type of signals (ECG, RSP, EDA, EMG...), the same function names are called (in the form signaltype_functiongoal()) to achieve equivalent goals, such as *_clean(), *_findpeaks(), *_process(), *_plot() (replace the star with the signal type, e.g., ecg_clean()).
 
-<<<<<<< HEAD
-=======
-<!-- Neurokit2 was developed using Python drawing on well-established existing libraries such as **Numpy**, **Pandas**, **SciPy**, **MatplotLib** etc. As stated above, one of the primary goals of the package is to provide easy-to-use functions, catering to programming novices, but at the same time allowing maximal flexibility for advanced users. -->
->>>>>>> d4f43f7c
 
 Accessibility: Using NeuroKit2 is made very easy for beginners through the existence of powerful high-level "master" functions, such as *_process(), that performs cleaning, preprocessing and processing with sensible defaults.
 Flexibility: However, advanced users can very easily build their own custom analysis pipeline by using the mid-level functions (such as *_clean(), *_rate()), offering more control and flexibility over their parameters.
